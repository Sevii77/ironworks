--- conflicted
+++ resolved
@@ -2,11 +2,8 @@
 
 mod asset_io;
 mod asset_loaders;
-<<<<<<< HEAD
+mod camera;
 mod material;
-=======
-mod camera;
->>>>>>> 3d738bbb
 
 use asset_io::{IronworksAssetIoPlugin, IronworksState};
 use asset_loaders::{IronworksPlugin, List};
@@ -81,14 +78,6 @@
 		transform: Transform::from_xyz(4.0, 8.0, 4.0),
 		..default()
 	});
-<<<<<<< HEAD
-	commands.spawn_bundle(PerspectiveCameraBundle {
-		// transform: Transform::from_xyz(2.0, 0., 8.0).looking_at(Vec3::new(0., 3., 0.), Vec3::Y),
-		transform: Transform::from_xyz(-1.0, 1.5, 3.0).looking_at(Vec3::ZERO, Vec3::Y),
-		..default()
-	});
-=======
->>>>>>> 3d738bbb
 
 	// TODO: realistically this shouldn't be here. just using to test. should it be an entity?
 	commands.insert_resource(TempTestRes {
