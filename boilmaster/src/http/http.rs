use std::{
	net::{IpAddr, Ipv4Addr, SocketAddr},
	sync::Arc,
};

use anyhow::Result;
use axum::{Router, Server};
use futures::Future;
use serde::Deserialize;
use tower_http::trace::TraceLayer;

use crate::{data::Data, schema, search::Search};

<<<<<<< HEAD
use super::{admin, search, sheets};
=======
use super::{search, service::State, sheets};
>>>>>>> 803352b0

#[derive(Debug, Deserialize)]
pub struct Config {
	address: Option<IpAddr>,
	port: u16,
}

pub async fn serve(
	shutdown: impl Future<Output = ()>,
	config: Config,
	data: Arc<Data>,
	schema: Arc<schema::Provider>,
	search: Arc<Search>,
) -> Result<()> {
	let bind_address = SocketAddr::new(
		config.address.unwrap_or(IpAddr::V4(Ipv4Addr::UNSPECIFIED)),
		config.port,
	);

	tracing::info!("http binding to {bind_address:?}");

	Server::bind(&bind_address)
		.serve(router(data, schema, search).into_make_service())
		.with_graceful_shutdown(shutdown)
		.await
		.unwrap();

	Ok(())
}

fn router(data: Arc<Data>, schema: Arc<schema::Provider>, search: Arc<Search>) -> Router {
	Router::new()
		.nest("/admin", admin::router())
		.nest("/sheets", sheets::router())
		.nest("/search", search::router())
		.layer(TraceLayer::new_for_http())
		.with_state(State {
			data,
			schema,
			search,
		})
}<|MERGE_RESOLUTION|>--- conflicted
+++ resolved
@@ -11,11 +11,7 @@
 
 use crate::{data::Data, schema, search::Search};
 
-<<<<<<< HEAD
-use super::{admin, search, sheets};
-=======
-use super::{search, service::State, sheets};
->>>>>>> 803352b0
+use super::{admin, search, service::State, sheets};
 
 #[derive(Debug, Deserialize)]
 pub struct Config {
